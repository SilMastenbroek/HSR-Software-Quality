from src.Models.database import setup_database
from src.Controllers.auth import login
from src.Controllers.logger import get_unread_suspicious_logs
<<<<<<< HEAD
from src.Views.menu_utils import *
=======
from src.Controllers.encryption import initialize_encryption
>>>>>>> c2cd0508

def post_login_notice(role):
    if role in ["super_admin", "system_admin"]:
        alerts = get_unread_suspicious_logs()
        if alerts:
            print("Let op: login activiteit gefaald:")
            for log in alerts:
                print(" -", " | ".join(log))

def main():
    setup_database()
    initialize_encryption()

    # Example Login:

    success, username, password = login()

    return
    if success:
        # Proceed with authentication
        authenticate_user(username, password)
    else:
        # Handle login failure
        handle_failed_login()

    # print("\nWelkom bij Urban Mobility")
    # print("Login om verder te gaan.")
    # username = input("Gebruikersnaam: ")
    # password = input("Wachtwoord: ")

    # success, role = login(username, password)
    # if success:
    #     print(f"Inloggen geslaagd als '{role}'.")
    #     post_login_notice(role)
    # else:
    #     print("Inloggen mislukt.")

if __name__ == "__main__":
    main()<|MERGE_RESOLUTION|>--- conflicted
+++ resolved
@@ -1,11 +1,11 @@
 from src.Models.database import setup_database
 from src.Controllers.auth import login
 from src.Controllers.logger import get_unread_suspicious_logs
-<<<<<<< HEAD
+
 from src.Views.menu_utils import *
-=======
+
 from src.Controllers.encryption import initialize_encryption
->>>>>>> c2cd0508
+
 
 def post_login_notice(role):
     if role in ["super_admin", "system_admin"]:
