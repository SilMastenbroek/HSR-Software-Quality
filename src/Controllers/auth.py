--- conflicted
+++ resolved
@@ -7,28 +7,18 @@
 
 
 def login(username, password):
-<<<<<<< HEAD
-    if username == "super_user" and password == "Admin_123?":
-=======
     if username == "super_admin" and password == "Admin_123?":
->>>>>>> e4f9446f
         return True, "super_admin"
 
     conn = create_connection()
     cursor = conn.cursor()
 
     try:
-<<<<<<< HEAD
         cursor.execute("""
             SELECT username, password_hash, role, first_name, last_name, registration_date
             FROM users
         """)
         users = cursor.fetchall()
-=======
-        # Haal alle gebruikers op
-        cursor.execute("SELECT username, password_hash, role FROM users")
-        users = cursor.fetchone()
->>>>>>> e4f9446f
 
         for encrypted_username, password_hash_db, role, enc_fname, enc_lname, registration_date in users:
             try:
