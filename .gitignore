--- conflicted
+++ resolved
@@ -171,11 +171,9 @@
 .ruff_cache/
 
 # PyPI configuration file
-<<<<<<< HEAD
 .pypir
 
 .vs
-=======
 .pypirc
 
 
@@ -184,5 +182,4 @@
 log.key
 
 # Encryption key
-encryption.key
->>>>>>> 40e0b06f
+encryption.key